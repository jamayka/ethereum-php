--- conflicted
+++ resolved
@@ -4,8 +4,8 @@
 use Exception;
 use kornrunner\Keccak;
 
-use Ethereum\EthD32;
-use Ethereum\EthQ;
+use Ethereum\DataType\EthD32;
+use Ethereum\DataType\EthQ;
 
 /**
  * Static helper functions for Ethereum JsonRPC API for PHP.
@@ -241,8 +241,10 @@
             return false;
         }
         $return = ctype_xdigit(self::removeHexPrefix($address));
-
-<<<<<<< HEAD
+      return $return;
+    }
+
+
   /**
    * Ethereum personal_sign message header.
    *
@@ -266,46 +268,25 @@
    * @return array
    *   Signature as r, s, v parameters to use with ecRecover
    */
-  public static function parseSignature(EthD $signature) {
-
-    $r = new EthD32(substr($signature->hexVal(), 0, 66));
-    $s = new EthD32(self::ensureHexPrefix(substr($signature->hexVal(), 66, 64)));
-    $v = new EthQ(self::ensureHexPrefix(substr($signature->hexVal(), 130, 2)));
-
-    // Parameter v need to be 27 or 28.
-    // See: https://ethereum.stackexchange.com/questions/1777/workflow-on-signing-a-string-with-private-key-followed-by-signature-verificatio/1794#1794
-    if (!(intval($v->val()) === 27 || intval($v->val()) === 28)) {
-      $v = new EthQ($v->val() + 27);
-    }
-    if (!(intval($v->val()) === 27 || intval($v->val()) === 28)) {
-      throw new \Exception('Can not decode v value.');
-    }
-    return array(
-      'r' => $r,
-      's' => $s,
-      'v' => $v,
-    );
-  }
-
-  /**
-   * Converts Hex to string.
-   *
-   * @param string $string
-   *   Hex string to be converted to UTF-8.
-   *
-   * @return string
-   *   String value.
-   *
-   * @throws \Exception
-   */
-  public static function hexToStr($string) {
-=======
-        if (!$return && $throw) {
-            throw new \InvalidArgumentException($address . ' has invalid format.');
-        }
->>>>>>> 55b880c9
-
-        return $return;
+    public static function parseSignature(EthD $signature) {
+
+      $r = new EthD32(substr($signature->hexVal(), 0, 66));
+      $s = new EthD32(self::ensureHexPrefix(substr($signature->hexVal(), 66, 64)));
+      $v = new EthQ(self::ensureHexPrefix(substr($signature->hexVal(), 130, 2)));
+
+      // Parameter v need to be 27 or 28.
+      // See: https://ethereum.stackexchange.com/questions/1777/workflow-on-signing-a-string-with-private-key-followed-by-signature-verificatio/1794#1794
+      if (!(intval($v->val()) === 27 || intval($v->val()) === 28)) {
+        $v = new EthQ($v->val() + 27);
+      }
+      if (!(intval($v->val()) === 27 || intval($v->val()) === 28)) {
+        throw new \Exception('Can not decode v value.');
+      }
+      return array(
+        'r' => $r,
+        's' => $s,
+        'v' => $v,
+      );
     }
 
     /**
