<<<<<<< HEAD
# Getting started

PHP interface to Ethereum JSON-RPC API

### Install the library in a composer file


```
{
  "repositories": [
    {
      "type": "git",
      "url": "https://github.com/digitaldonkey/ethereum-php.git"
    }
  ],
  "require": {
    "digitaldonkey/ethereum-php": "dev-master",
  }
}
=======
# ethereum-php

A PHP interface to the Ethereum JSON-RPC API.

### Usage
>>>>>>> c05a182b

```sh
composer require digitaldonkey/ethereum-php
```
This is the important part of [composer.json](https://github.com/digitaldonkey/ethereum/blob/8.x-1.x/composer.json) in [Drupal Ethereum Module](https://drupal.org/project/ethereum).


#### Extend

```php
use Ethereum\Ethereum_Message;
use Ethereum\Ethereum_Transaction;
use Ethereum\EthereumClient;

class EthereumController extends ControllerBase
{
    public $client;

    public function __construct($host = false)
    {
        if (!$host) {
            $host = 'http://localhost:8445';
        }

        $this->client = new EthereumClient($host);
    }
}
```

#### Use
<<<<<<< HEAD

```
    try {
      $eth = new EthereumController();
      echo $eth->client->eth_protocolVersion();
    }
    catch (\Exception $exception) {
      die ("Unable to connect.");
    }
=======
>>>>>>> c05a182b

```php
try {
    $eth = new EthereumController();
    $eth->client->eth_protocolVersion();
} catch (\Exception $exception) {
    die ("Unable to connect.");
}
```

### Documentation
<<<<<<< HEAD
For reference see the [Ethereum RPC documentation](https://github.com/ethereum/wiki/wiki/JSON-RPC) and for data encoding [RLP dcumentation](https://github.com/ethereum/wiki/wiki/RLP) in [Ethereum Wiki](https://github.com/ethereum/wiki).

There is also a more readable [Ethereum Frontier Guide](http://ethereum.gitbooks.io/frontier-guide/content/rpc.html) version.
=======

For documentation see the [Ethereum RPC](http://ethereum.gitbooks.io/frontier-guide/content/rpc.html) documentation.
>>>>>>> c05a182b
<|MERGE_RESOLUTION|>--- conflicted
+++ resolved
@@ -1,12 +1,11 @@
-<<<<<<< HEAD
 # Getting started
 
-PHP interface to Ethereum JSON-RPC API
+Ethereum-PHP is a typed PHP-7 interface to [Ethereum JSON-RPC API](https://github.com/ethereum/wiki/wiki/JSON-RPC).
 
 ### Install the library in a composer file
 
 
-```
+```yaml
 {
   "repositories": [
     {
@@ -18,17 +17,15 @@
     "digitaldonkey/ethereum-php": "dev-master",
   }
 }
-=======
-# ethereum-php
-
-A PHP interface to the Ethereum JSON-RPC API.
+```
 
 ### Usage
->>>>>>> c05a182b
+
 
 ```sh
 composer require digitaldonkey/ethereum-php
 ```
+
 This is the important part of [composer.json](https://github.com/digitaldonkey/ethereum/blob/8.x-1.x/composer.json) in [Drupal Ethereum Module](https://drupal.org/project/ethereum).
 
 
@@ -55,34 +52,19 @@
 ```
 
 #### Use
-<<<<<<< HEAD
-
-```
-    try {
-      $eth = new EthereumController();
-      echo $eth->client->eth_protocolVersion();
-    }
-    catch (\Exception $exception) {
-      die ("Unable to connect.");
-    }
-=======
->>>>>>> c05a182b
 
 ```php
 try {
-    $eth = new EthereumController();
-    $eth->client->eth_protocolVersion();
-} catch (\Exception $exception) {
-    die ("Unable to connect.");
+  $eth = new EthereumController();
+  echo $eth->client->eth_protocolVersion();
+}
+catch (\Exception $exception) {
+  die ("Unable to connect.");
 }
 ```
 
 ### Documentation
-<<<<<<< HEAD
+
 For reference see the [Ethereum RPC documentation](https://github.com/ethereum/wiki/wiki/JSON-RPC) and for data encoding [RLP dcumentation](https://github.com/ethereum/wiki/wiki/RLP) in [Ethereum Wiki](https://github.com/ethereum/wiki).
 
-There is also a more readable [Ethereum Frontier Guide](http://ethereum.gitbooks.io/frontier-guide/content/rpc.html) version.
-=======
-
-For documentation see the [Ethereum RPC](http://ethereum.gitbooks.io/frontier-guide/content/rpc.html) documentation.
->>>>>>> c05a182b
+There is also a more readable [Ethereum Frontier Guide](http://ethereum.gitbooks.io/frontier-guide/content/rpc.html) version.